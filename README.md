# gosaml2

[![Build Status](https://github.com/russellhaering/gosaml2/actions/workflows/test.yml/badge.svg?branch=main)](https://github.com/russellhaering/gosaml2/actions/workflows/test.yml?query=branch%3Amain)
[![GoDoc](https://godoc.org/github.com/russellhaering/gosaml2?status.svg)](https://godoc.org/github.com/russellhaering/gosaml2)

SAML 2.0 implemementation for Service Providers based on [etree](https://github.com/beevik/etree)
and [goxmldsig](https://github.com/russellhaering/goxmldsig), a pure Go
implementation of XML digital signatures.

## Installation

Install `gosaml2` into your `$GOPATH` using `go get`:

```
go get github.com/russellhaering/gosaml2
```

## Example

See [demo.go](s2example/demo.go).

## Supported Identity Providers

This library is meant to be a generic SAML implementation. If you find a
standards compliant identity provider that it doesn't work with please
submit a bug or pull request.

The following identity providers have been tested:

* Okta
* Auth0
* Shibboleth
* Ipsilon
* OneLogin
<<<<<<< HEAD
* Microsoft Azure AD
* Microsoft Active Directory Federation Services (AD FS)
=======
* Azure Active Directory (Azure AD)
>>>>>>> bbe0d058
<|MERGE_RESOLUTION|>--- conflicted
+++ resolved
@@ -32,9 +32,4 @@
 * Shibboleth
 * Ipsilon
 * OneLogin
-<<<<<<< HEAD
-* Microsoft Azure AD
-* Microsoft Active Directory Federation Services (AD FS)
-=======
-* Azure Active Directory (Azure AD)
->>>>>>> bbe0d058
+* Azure Active Directory (Azure AD)