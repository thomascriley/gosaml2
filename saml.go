--- conflicted
+++ resolved
@@ -52,10 +52,6 @@
 	SignAuthnRequestsAlgorithm     string
 	SignAuthnRequestsCanonicalizer dsig.Canonicalizer
 
-<<<<<<< HEAD
-	ForceAuthn bool
-
-=======
 	// ForceAuthn attribute in authentication request forces the identity provider to
 	// re-authenticate the presenter directly rather than rely on a previous security context.
 	// NOTE: If both ForceAuthn and IsPassive are "true", the identity provider MUST NOT freshly
@@ -65,7 +61,6 @@
 	// user agent itself MUST NOT visibly take control of the user interface from the requester
 	// and interact with the presenter in a noticeable fashion.
 	IsPassive bool
->>>>>>> bbe0d058
 	// RequestedAuthnContext allows service providers to require that the identity
 	// provider use specific authentication mechanisms. Leaving this unset will
 	// permit the identity provider to choose the auth method. To maximize compatibility
