--- conflicted
+++ resolved
@@ -130,37 +130,7 @@
 			AuthnRequestsSigned:        sp.SignAuthnRequests,
 			WantAssertionsSigned:       !sp.SkipSignatureValidation,
 			ProtocolSupportEnumeration: SAMLProtocolNamespace,
-<<<<<<< HEAD
 			KeyDescriptors:             keyDescriptors,
-=======
-			KeyDescriptors: []types.KeyDescriptor{
-				{
-					Use: "signing",
-					KeyInfo: dsigtypes.KeyInfo{
-						X509Data: dsigtypes.X509Data{
-							X509Certificates: []dsigtypes.X509Certificate{dsigtypes.X509Certificate{
-								Data: base64.StdEncoding.EncodeToString(signingCertBytes),
-							}},
-						},
-					},
-				},
-				{
-					Use: "encryption",
-					KeyInfo: dsigtypes.KeyInfo{
-						X509Data: dsigtypes.X509Data{
-							X509Certificates: []dsigtypes.X509Certificate{dsigtypes.X509Certificate{
-								Data: base64.StdEncoding.EncodeToString(encryptionCertBytes),
-							}},
-						},
-					},
-					EncryptionMethods: []types.EncryptionMethod{
-						{Algorithm: types.MethodAES128GCM, DigestMethod: nil},
-						{Algorithm: types.MethodAES128CBC, DigestMethod: nil},
-						{Algorithm: types.MethodAES256CBC, DigestMethod: nil},
-					},
-				},
-			},
->>>>>>> 301b467f
 			AssertionConsumerServices: []types.IndexedEndpoint{{
 				Binding:  BindingHttpPost,
 				Location: sp.AssertionConsumerServiceURL,
