module github.com/russellhaering/gosaml2

go 1.18

require (
	github.com/beevik/etree v1.2.0
	github.com/jonboulle/clockwork v0.4.0
	github.com/mattermost/xml-roundtrip-validator v0.1.0
	github.com/russellhaering/goxmldsig v1.4.0
<<<<<<< HEAD
	github.com/stretchr/testify v1.8.2
)

require (
	github.com/davecgh/go-spew v1.1.1 // indirect
	github.com/pmezard/go-difflib v1.0.0 // indirect
	gopkg.in/yaml.v3 v3.0.1 // indirect
=======
	github.com/stretchr/testify v1.8.4
>>>>>>> 86903589
)<|MERGE_RESOLUTION|>--- conflicted
+++ resolved
@@ -1,21 +1,17 @@
 module github.com/russellhaering/gosaml2
 
-go 1.18
+go 1.22
 
 require (
-	github.com/beevik/etree v1.2.0
+	github.com/beevik/etree v1.3.0
 	github.com/jonboulle/clockwork v0.4.0
 	github.com/mattermost/xml-roundtrip-validator v0.1.0
 	github.com/russellhaering/goxmldsig v1.4.0
-<<<<<<< HEAD
-	github.com/stretchr/testify v1.8.2
+	github.com/stretchr/testify v1.9.0
 )
 
 require (
 	github.com/davecgh/go-spew v1.1.1 // indirect
 	github.com/pmezard/go-difflib v1.0.0 // indirect
 	gopkg.in/yaml.v3 v3.0.1 // indirect
-=======
-	github.com/stretchr/testify v1.8.4
->>>>>>> 86903589
 )