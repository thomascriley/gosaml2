// Copyright 2016 Russell Haering et al.
//
// Licensed under the Apache License, Version 2.0 (the "License");
// you may not use this file except in compliance with the License.
// You may obtain a copy of the License at
//
//     https://www.apache.org/licenses/LICENSE-2.0
//
// Unless required by applicable law or agreed to in writing, software
// distributed under the License is distributed on an "AS IS" BASIS,
// WITHOUT WARRANTIES OR CONDITIONS OF ANY KIND, either express or implied.
// See the License for the specific language governing permissions and
// limitations under the License.

package saml2

import (
	"bytes"
	"compress/flate"
	"encoding/base64"
	"fmt"
	"html/template"
	"net/http"
	"net/url"

	"github.com/beevik/etree"
	"github.com/russellhaering/gosaml2/uuid"
)

const issueInstantFormat = "2006-01-02T15:04:05Z"

func (sp *SAMLServiceProvider) buildAuthnRequest(includeSig bool) (*etree.Document, error) {
	authnRequest := &etree.Element{
		Space: "samlp",
		Tag:   "AuthnRequest",
	}

	authnRequest.CreateAttr("xmlns:samlp", "urn:oasis:names:tc:SAML:2.0:protocol")
	authnRequest.CreateAttr("xmlns:saml", "urn:oasis:names:tc:SAML:2.0:assertion")

	arId := uuid.NewV4()

	authnRequest.CreateAttr("ID", "_"+arId.String())
	authnRequest.CreateAttr("Version", "2.0")
	if len(sp.ProtocolBinding) > 0 {
		authnRequest.CreateAttr("ProtocolBinding", sp.ProtocolBinding)
	} else {
		authnRequest.CreateAttr("ProtocolBinding", BindingHttpPost)
	}
	authnRequest.CreateAttr("AssertionConsumerServiceURL", sp.AssertionConsumerServiceURL)
	authnRequest.CreateAttr("IssueInstant", sp.Clock.Now().UTC().Format(issueInstantFormat))
	authnRequest.CreateAttr("Destination", sp.IdentityProviderSSOURL)
	if sp.ForceAuthn {
		authnRequest.CreateAttr("ForceAuthn", "true")
	}
<<<<<<< HEAD
=======
	if sp.IsPassive {
		authnRequest.CreateAttr("IsPassive", "true")
	}
>>>>>>> bbe0d058

	// NOTE(russell_h): In earlier versions we mistakenly sent the IdentityProviderIssuer
	// in the AuthnRequest. For backwards compatibility we will fall back to that
	// behavior when ServiceProviderIssuer isn't set.
	if sp.ServiceProviderIssuer != "" {
		authnRequest.CreateElement("saml:Issuer").SetText(sp.ServiceProviderIssuer)
	} else {
		authnRequest.CreateElement("saml:Issuer").SetText(sp.IdentityProviderIssuer)
	}

	nameIdPolicy := authnRequest.CreateElement("samlp:NameIDPolicy")
	nameIdPolicy.CreateAttr("AllowCreate", "true")
	if sp.NameIdFormat != "" {
		nameIdPolicy.CreateAttr("Format", sp.NameIdFormat)
	}

	if sp.RequestedAuthnContext != nil {
		requestedAuthnContext := authnRequest.CreateElement("samlp:RequestedAuthnContext")
		requestedAuthnContext.CreateAttr("Comparison", sp.RequestedAuthnContext.Comparison)

		for _, context := range sp.RequestedAuthnContext.Contexts {
			authnContextClassRef := requestedAuthnContext.CreateElement("saml:AuthnContextClassRef")
			authnContextClassRef.SetText(context)
		}
	}

	doc := etree.NewDocument()

	// Only POST binding includes <Signature> in <AuthnRequest> (includeSig)
	if sp.SignAuthnRequests && includeSig {
		signed, err := sp.SignAuthnRequest(authnRequest)
		if err != nil {
			return nil, err
		}

		doc.SetRoot(signed)
	} else {
		doc.SetRoot(authnRequest)
	}
	return doc, nil
}

func (sp *SAMLServiceProvider) BuildAuthRequestDocument() (*etree.Document, error) {
	return sp.buildAuthnRequest(true)
}

func (sp *SAMLServiceProvider) BuildAuthRequestDocumentNoSig() (*etree.Document, error) {
	return sp.buildAuthnRequest(false)
}

// SignAuthnRequest takes a document, builds a signature, creates another document
// and inserts the signature in it. According to the schema, the position of the
// signature is right after the Issuer [1] then all other children.
//
// [1] https://docs.oasis-open.org/security/saml/v2.0/saml-schema-protocol-2.0.xsd
func (sp *SAMLServiceProvider) SignAuthnRequest(el *etree.Element) (*etree.Element, error) {
	ctx := sp.SigningContext()

	sig, err := ctx.ConstructSignature(el, true)
	if err != nil {
		return nil, err
	}

	ret := el.Copy()

	var children []etree.Token
	children = append(children, ret.Child[0])     // issuer is always first
	children = append(children, sig)              // next is the signature
	children = append(children, ret.Child[1:]...) // then all other children
	ret.Child = children

	return ret, nil
}

// BuildAuthRequest builds <AuthnRequest> for identity provider
func (sp *SAMLServiceProvider) BuildAuthRequest() (string, error) {
	doc, err := sp.BuildAuthRequestDocument()
	if err != nil {
		return "", err
	}
	return doc.WriteToString()
}

func (sp *SAMLServiceProvider) buildAuthURLFromDocument(relayState, binding string, doc *etree.Document) (string, error) {
	parsedUrl, err := url.Parse(sp.IdentityProviderSSOURL)
	if err != nil {
		return "", err
	}

	authnRequest, err := doc.WriteToString()
	if err != nil {
		return "", err
	}

	buf := &bytes.Buffer{}

	fw, err := flate.NewWriter(buf, flate.DefaultCompression)
	if err != nil {
		return "", fmt.Errorf("flate NewWriter error: %v", err)
	}

	_, err = fw.Write([]byte(authnRequest))
	if err != nil {
		return "", fmt.Errorf("flate.Writer Write error: %v", err)
	}

	err = fw.Close()
	if err != nil {
		return "", fmt.Errorf("flate.Writer Close error: %v", err)
	}

	qs := parsedUrl.Query()

	qs.Add("SAMLRequest", base64.StdEncoding.EncodeToString(buf.Bytes()))

	if relayState != "" {
		qs.Add("RelayState", relayState)
	}

	if sp.SignAuthnRequests && binding == BindingHttpRedirect {
		// Sign URL encoded query (see Section 3.4.4.1 DEFLATE Encoding of saml-bindings-2.0-os.pdf)
		ctx := sp.SigningContext()
		qs.Add("SigAlg", ctx.GetSignatureMethodIdentifier())
		var rawSignature []byte
		if rawSignature, err = ctx.SignString(signatureInputString(qs.Get("SAMLRequest"), qs.Get("RelayState"), qs.Get("SigAlg"))); err != nil {
			return "", fmt.Errorf("unable to sign query string of redirect URL: %v", err)
		}

		// Now add base64 encoded Signature
		qs.Add("Signature", base64.StdEncoding.EncodeToString(rawSignature))
	}

	//Here the parameters may appear in any order.
	parsedUrl.RawQuery = qs.Encode()
	return parsedUrl.String(), nil
}

func (sp *SAMLServiceProvider) BuildAuthURLFromDocument(relayState string, doc *etree.Document) (string, error) {
	return sp.buildAuthURLFromDocument(relayState, BindingHttpPost, doc)
}

func (sp *SAMLServiceProvider) BuildAuthURLRedirect(relayState string, doc *etree.Document) (string, error) {
	return sp.buildAuthURLFromDocument(relayState, BindingHttpRedirect, doc)
}

func (sp *SAMLServiceProvider) buildAuthBodyPostFromDocument(relayState string, doc *etree.Document) ([]byte, error) {
	reqBuf, err := doc.WriteToBytes()
	if err != nil {
		return nil, err
	}

	encodedReqBuf := base64.StdEncoding.EncodeToString(reqBuf)

	var tmpl *template.Template
	var rv bytes.Buffer

	if relayState != "" {
		tmpl = template.Must(template.New("saml-post-form").Parse(`` +
			`<form method="POST" action="{{.URL}}" id="SAMLRequestForm">` +
			`<input type="hidden" name="SAMLRequest" value="{{.SAMLRequest}}" />` +
			`<input type="hidden" name="RelayState" value="{{.RelayState}}" />` +
			`<input id="SAMLSubmitButton" type="submit" value="Submit" />` +
			`</form>` +
			`<script>document.getElementById('SAMLSubmitButton').style.visibility="hidden";` +
			`document.getElementById('SAMLRequestForm').submit();</script>`))

		data := struct {
			URL         string
			SAMLRequest string
			RelayState  string
		}{
			URL:         sp.IdentityProviderSSOURL,
			SAMLRequest: encodedReqBuf,
			RelayState:  relayState,
		}
		if err = tmpl.Execute(&rv, data); err != nil {
			return nil, err
		}
	} else {
		tmpl = template.Must(template.New("saml-post-form").Parse(`` +
			`<form method="POST" action="{{.URL}}" id="SAMLRequestForm">` +
			`<input type="hidden" name="SAMLRequest" value="{{.SAMLRequest}}" />` +
			`<input id="SAMLSubmitButton" type="submit" value="Submit" />` +
			`</form>` +
			`<script>document.getElementById('SAMLSubmitButton').style.visibility="hidden";` +
			`document.getElementById('SAMLRequestForm').submit();</script>`))

		data := struct {
			URL         string
			SAMLRequest string
		}{
			URL:         sp.IdentityProviderSSOURL,
			SAMLRequest: encodedReqBuf,
		}
		if err = tmpl.Execute(&rv, data); err != nil {
			return nil, err
		}
	}

	return rv.Bytes(), nil
}

//BuildAuthBodyPost builds the POST body to be sent to IDP.
func (sp *SAMLServiceProvider) BuildAuthBodyPost(relayState string) ([]byte, error) {
	var doc *etree.Document
	var err error

	if sp.SignAuthnRequests {
		doc, err = sp.BuildAuthRequestDocument()
	} else {
		doc, err = sp.BuildAuthRequestDocumentNoSig()
	}

	if err != nil {
		return nil, err
	}

	return sp.buildAuthBodyPostFromDocument(relayState, doc)
}

//BuildAuthBodyPostFromDocument builds the POST body to be sent to IDP.
//It takes the AuthnRequest xml as input.
func (sp *SAMLServiceProvider) BuildAuthBodyPostFromDocument(relayState string, doc *etree.Document) ([]byte, error) {
	return sp.buildAuthBodyPostFromDocument(relayState, doc)
}

// BuildAuthURL builds redirect URL to be sent to principal
func (sp *SAMLServiceProvider) BuildAuthURL(relayState string) (string, error) {
	doc, err := sp.BuildAuthRequestDocument()
	if err != nil {
		return "", err
	}
	return sp.BuildAuthURLFromDocument(relayState, doc)
}

// AuthRedirect takes a ResponseWriter and Request from an http interaction and
// redirects to the SAMLServiceProvider's configured IdP, including the
// relayState provided, if any.
func (sp *SAMLServiceProvider) AuthRedirect(w http.ResponseWriter, r *http.Request, relayState string) (err error) {
	url, err := sp.BuildAuthURL(relayState)
	if err != nil {
		return err
	}

	http.Redirect(w, r, url, http.StatusFound)
	return nil
}

func (sp *SAMLServiceProvider) buildLogoutRequest(includeSig bool, nameID string, sessionIndex string) (*etree.Document, error) {
	logoutRequest := &etree.Element{
		Space: "samlp",
		Tag:   "LogoutRequest",
	}

	logoutRequest.CreateAttr("xmlns:samlp", "urn:oasis:names:tc:SAML:2.0:protocol")
	logoutRequest.CreateAttr("xmlns:saml", "urn:oasis:names:tc:SAML:2.0:assertion")

	arId := uuid.NewV4()

	logoutRequest.CreateAttr("ID", "_"+arId.String())
	logoutRequest.CreateAttr("Version", "2.0")
	logoutRequest.CreateAttr("IssueInstant", sp.Clock.Now().UTC().Format(issueInstantFormat))
	logoutRequest.CreateAttr("Destination", sp.IdentityProviderSLOURL)

	// NOTE(russell_h): In earlier versions we mistakenly sent the IdentityProviderIssuer
	// in the AuthnRequest. For backwards compatibility we will fall back to that
	// behavior when ServiceProviderIssuer isn't set.
	// TODO: Throw error in case Issuer is empty.
	if sp.ServiceProviderIssuer != "" {
		logoutRequest.CreateElement("saml:Issuer").SetText(sp.ServiceProviderIssuer)
	} else {
		logoutRequest.CreateElement("saml:Issuer").SetText(sp.IdentityProviderIssuer)
	}

	nameId := logoutRequest.CreateElement("saml:NameID")
	nameId.SetText(nameID)
	nameId.CreateAttr("Format", sp.NameIdFormat)

	//Section 3.7.1 - http://docs.oasis-open.org/security/saml/v2.0/saml-core-2.0-os.pdf says
	//SessionIndex is optional. If the IDP supports SLO then it must send SessionIndex as per
	//Section 4.1.4.2 of https://docs.oasis-open.org/security/saml/v2.0/saml-profiles-2.0-os.pdf.
	//As per section 4.4.3.1 of //docs.oasis-open.org/security/saml/v2.0/saml-profiles-2.0-os.pdf,
	//a LogoutRequest issued by Session Participant to Identity Provider, must contain
	//at least one SessionIndex element needs to be included.
	nameId = logoutRequest.CreateElement("samlp:SessionIndex")
	nameId.SetText(sessionIndex)

	doc := etree.NewDocument()

	if includeSig {
		signed, err := sp.SignLogoutRequest(logoutRequest)
		if err != nil {
			return nil, err
		}

		doc.SetRoot(signed)
	} else {
		doc.SetRoot(logoutRequest)
	}

	return doc, nil
}

func (sp *SAMLServiceProvider) SignLogoutRequest(el *etree.Element) (*etree.Element, error) {
	ctx := sp.SigningContext()

	sig, err := ctx.ConstructSignature(el, true)
	if err != nil {
		return nil, err
	}

	ret := el.Copy()

	var children []etree.Token
	children = append(children, ret.Child[0])     // issuer is always first
	children = append(children, sig)              // next is the signature
	children = append(children, ret.Child[1:]...) // then all other children
	ret.Child = children

	return ret, nil
}

func (sp *SAMLServiceProvider) BuildLogoutRequestDocumentNoSig(nameID string, sessionIndex string) (*etree.Document, error) {
	return sp.buildLogoutRequest(false, nameID, sessionIndex)
}

func (sp *SAMLServiceProvider) BuildLogoutRequestDocument(nameID string, sessionIndex string) (*etree.Document, error) {
	return sp.buildLogoutRequest(true, nameID, sessionIndex)
}

//BuildLogoutBodyPostFromDocument builds the POST body to be sent to IDP.
//It takes the LogoutRequest xml as input.
func (sp *SAMLServiceProvider) BuildLogoutBodyPostFromDocument(relayState string, doc *etree.Document) ([]byte, error) {
	return sp.buildLogoutBodyPostFromDocument(relayState, doc)
}

func (sp *SAMLServiceProvider) buildLogoutBodyPostFromDocument(relayState string, doc *etree.Document) ([]byte, error) {
	reqBuf, err := doc.WriteToBytes()
	if err != nil {
		return nil, err
	}

	encodedReqBuf := base64.StdEncoding.EncodeToString(reqBuf)
	var tmpl *template.Template
	var rv bytes.Buffer

	if relayState != "" {
		tmpl = template.Must(template.New("saml-post-form").Parse(`` +
			`<form method="POST" action="{{.URL}}" id="SAMLRequestForm">` +
			`<input type="hidden" name="SAMLRequest" value="{{.SAMLRequest}}" />` +
			`<input type="hidden" name="RelayState" value="{{.RelayState}}" />` +
			`<input id="SAMLSubmitButton" type="submit" value="Submit" />` +
			`</form>` +
			`<script>document.getElementById('SAMLSubmitButton').style.visibility="hidden";` +
			`document.getElementById('SAMLRequestForm').submit();</script>`))

		data := struct {
			URL         string
			SAMLRequest string
			RelayState  string
		}{
			URL:         sp.IdentityProviderSLOURL,
			SAMLRequest: encodedReqBuf,
			RelayState:  relayState,
		}
		if err = tmpl.Execute(&rv, data); err != nil {
			return nil, err
		}
	} else {
		tmpl = template.Must(template.New("saml-post-form").Parse(`` +
			`<form method="POST" action="{{.URL}}" id="SAMLRequestForm">` +
			`<input type="hidden" name="SAMLRequest" value="{{.SAMLRequest}}" />` +
			`<input id="SAMLSubmitButton" type="submit" value="Submit" />` +
			`</form>` +
			`<script>document.getElementById('SAMLSubmitButton').style.visibility="hidden";` +
			`document.getElementById('SAMLRequestForm').submit();</script>`))

		data := struct {
			URL         string
			SAMLRequest string
		}{
			URL:         sp.IdentityProviderSLOURL,
			SAMLRequest: encodedReqBuf,
		}
		if err = tmpl.Execute(&rv, data); err != nil {
			return nil, err
		}
	}

	return rv.Bytes(), nil
}

func (sp *SAMLServiceProvider) BuildLogoutURLRedirect(relayState string, doc *etree.Document) (string, error) {
	return sp.buildLogoutURLFromDocument(relayState, BindingHttpRedirect, doc)
}

func (sp *SAMLServiceProvider) buildLogoutURLFromDocument(relayState, binding string, doc *etree.Document) (string, error) {
	parsedUrl, err := url.Parse(sp.IdentityProviderSLOURL)
	if err != nil {
		return "", err
	}

	logoutRequest, err := doc.WriteToString()
	if err != nil {
		return "", err
	}

	buf := &bytes.Buffer{}

	fw, err := flate.NewWriter(buf, flate.DefaultCompression)
	if err != nil {
		return "", fmt.Errorf("flate NewWriter error: %v", err)
	}

	_, err = fw.Write([]byte(logoutRequest))
	if err != nil {
		return "", fmt.Errorf("flate.Writer Write error: %v", err)
	}

	err = fw.Close()
	if err != nil {
		return "", fmt.Errorf("flate.Writer Close error: %v", err)
	}

	qs := parsedUrl.Query()

	qs.Add("SAMLRequest", base64.StdEncoding.EncodeToString(buf.Bytes()))

	if relayState != "" {
		qs.Add("RelayState", relayState)
	}

	if binding == BindingHttpRedirect {
		// Sign URL encoded query (see Section 3.4.4.1 DEFLATE Encoding of saml-bindings-2.0-os.pdf)
		ctx := sp.SigningContext()
		qs.Add("SigAlg", ctx.GetSignatureMethodIdentifier())
		var rawSignature []byte
		//qs.Encode() sorts the keys (See https://golang.org/pkg/net/url/#Values.Encode).
		//If RelayState parameter is present then RelayState parameter
		//will be put first by Encode(). Hence encode them separately and concatenate.
		//Signature string has to have parameters in the order - SAMLRequest=value&RelayState=value&SigAlg=value.
		//(See Section 3.4.4.1 saml-bindings-2.0-os.pdf).
		var orderedParams = []string{"SAMLRequest", "RelayState", "SigAlg"}

		var paramValueMap = make(map[string]string)
		paramValueMap["SAMLRequest"] = base64.StdEncoding.EncodeToString(buf.Bytes())
		if relayState != "" {
			paramValueMap["RelayState"] = relayState
		}
		paramValueMap["SigAlg"] = ctx.GetSignatureMethodIdentifier()

		ss := ""

		for _, k := range orderedParams {
			v, ok := paramValueMap[k]
			if ok {
				//Add the value after URL encoding.
				u := url.Values{}
				u.Add(k, v)
				e := u.Encode()
				if ss != "" {
					ss += "&" + e
				} else {
					ss = e
				}
			}
		}

		//Now generate the signature on the string of ordered parameters.
		if rawSignature, err = ctx.SignString(ss); err != nil {
			return "", fmt.Errorf("unable to sign query string of redirect URL: %v", err)
		}

		// Now add base64 encoded Signature
		qs.Add("Signature", base64.StdEncoding.EncodeToString(rawSignature))
	}

	//Here the parameters may appear in any order.
	parsedUrl.RawQuery = qs.Encode()
	return parsedUrl.String(), nil
}

// signatureInputString constructs the string to be fed into the signature algorithm, as described
// in section 3.4.4.1 of
// https://www.oasis-open.org/committees/download.php/56779/sstc-saml-bindings-errata-2.0-wd-06.pdf
func signatureInputString(samlRequest, relayState, sigAlg string) string {
	var params [][2]string
	if relayState == "" {
		params = [][2]string{{"SAMLRequest", samlRequest}, {"SigAlg", sigAlg}}
	} else {
		params = [][2]string{{"SAMLRequest", samlRequest}, {"RelayState", relayState}, {"SigAlg", sigAlg}}
	}

	var buf bytes.Buffer
	for _, kv := range params {
		k, v := kv[0], kv[1]
		if buf.Len() > 0 {
			buf.WriteByte('&')
		}
		buf.WriteString(url.QueryEscape(k) + "=" + url.QueryEscape(v))
	}
	return buf.String()
}<|MERGE_RESOLUTION|>--- conflicted
+++ resolved
@@ -53,12 +53,9 @@
 	if sp.ForceAuthn {
 		authnRequest.CreateAttr("ForceAuthn", "true")
 	}
-<<<<<<< HEAD
-=======
 	if sp.IsPassive {
 		authnRequest.CreateAttr("IsPassive", "true")
 	}
->>>>>>> bbe0d058
 
 	// NOTE(russell_h): In earlier versions we mistakenly sent the IdentityProviderIssuer
 	// in the AuthnRequest. For backwards compatibility we will fall back to that
