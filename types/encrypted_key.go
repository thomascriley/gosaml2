// Copyright 2016 Russell Haering et al.
// 
// Licensed under the Apache License, Version 2.0 (the "License");
// you may not use this file except in compliance with the License.
// You may obtain a copy of the License at
// 
//     https://www.apache.org/licenses/LICENSE-2.0
// 
// Unless required by applicable law or agreed to in writing, software
// distributed under the License is distributed on an "AS IS" BASIS,
// WITHOUT WARRANTIES OR CONDITIONS OF ANY KIND, either express or implied.
// See the License for the specific language governing permissions and
// limitations under the License.
package types

import (
	"bytes"
	"crypto/aes"
	"crypto/des"
	"crypto/cipher"
	"crypto/rand"
	"crypto/rsa"
	"crypto/sha1"
	"crypto/sha256"
	"crypto/sha512"
	"crypto/tls"
	"encoding/base64"
	"encoding/hex"
	"fmt"
	"hash"
	"strings"
)

//EncryptedKey contains the decryption key data from the saml2 core and xmlenc
//standards.
type EncryptedKey struct {
	// EncryptionMethod string `xml:"EncryptionMethod>Algorithm"`
	X509Data         string `xml:"KeyInfo>X509Data>X509Certificate"`
	CipherValue      string `xml:"CipherData>CipherValue"`
	EncryptionMethod EncryptionMethod
}

//EncryptionMethod specifies the type of encryption that was used.
type EncryptionMethod struct {
	Algorithm    string       `xml:",attr,omitempty"`
    //Digest method is present for algorithms like RSA-OAEP.
    //See https://www.w3.org/TR/xmlenc-core1/.
    //To convey the digest methods an entity supports, 
    //DigestMethod in extensions element is used.
    //See http://docs.oasis-open.org/security/saml/Post2.0/sstc-saml-metadata-algsupport.html.
	DigestMethod *DigestMethod `xml:",omitempty"`
}

//DigestMethod is a digest type specification
type DigestMethod struct {
	Algorithm string `xml:",attr,omitempty"`
}

//Well-known public-key encryption methods
const (
<<<<<<< HEAD
	MethodRSAOAEP   = "http://www.w3.org/2001/04/xmlenc#rsa-oaep-mgf1p"
	MethodRSAOAEP2  = "http://www.w3.org/2009/xmlenc11#rsa-oaep"
	MethodRSAPKCS15 = "http://www.w3.org/2001/04/xmlenc#rsa-1_5"
=======
	MethodRSAOAEP  = "http://www.w3.org/2001/04/xmlenc#rsa-oaep-mgf1p"
	MethodRSAOAEP2 = "http://www.w3.org/2009/xmlenc11#rsa-oaep"
	MethodRSAv1_5 = "http://www.w3.org/2001/04/xmlenc#rsa-1_5"
>>>>>>> 301b467f
)

//Well-known private key encryption methods
const (
	MethodAES128GCM = "http://www.w3.org/2009/xmlenc11#aes128-gcm"
	MethodAES128CBC = "http://www.w3.org/2001/04/xmlenc#aes128-cbc"
	MethodAES256CBC = "http://www.w3.org/2001/04/xmlenc#aes256-cbc"
    MethodTripleDESCBC = "http://www.w3.org/2001/04/xmlenc#tripledes-cbc"
)

//Well-known hash methods
const (
	MethodSHA1   = "http://www.w3.org/2000/09/xmldsig#sha1"
	MethodSHA256 = "http://www.w3.org/2000/09/xmldsig#sha256"
	MethodSHA512 = "http://www.w3.org/2000/09/xmldsig#sha512"
)

//SHA-1 is commonly used for certificate fingerprints (openssl -fingerprint and ADFS thumbprint).
//SHA-1 is sufficient for our purposes here (error message).
func debugKeyFp(keyBytes []byte) string {
	if len(keyBytes) < 1 {
		return ""
	}
	hashFunc := sha1.New()
	hashFunc.Write(keyBytes)
	sum := strings.ToLower(hex.EncodeToString(hashFunc.Sum(nil)))
	var ret string
	for idx := 0; idx+1 < len(sum); idx += 2 {
		if idx == 0 {
			ret += sum[idx : idx+2]
		} else {
			ret += ":" + sum[idx:idx+2]
		}
	}
	return ret
}

//DecryptSymmetricKey returns the private key contained in the EncryptedKey document
func (ek *EncryptedKey) DecryptSymmetricKey(cert *tls.Certificate) (cipher.Block, error) {
	if len(cert.Certificate) < 1 {
		return nil, fmt.Errorf("decryption tls.Certificate has no public certs attached")
	}

	// The EncryptedKey may or may not include X509Data (certificate).
	// If included, the EncryptedKey certificate:
	// - is FYI only (fail if it does not match the SP certificate)
	// - is NOT used to decrypt CipherData
	if ek.X509Data != "" {
		if encCert, err := base64.StdEncoding.DecodeString(ek.X509Data); err != nil {
			return nil, fmt.Errorf("error decoding EncryptedKey certificate: %v", err)
		} else if !bytes.Equal(cert.Certificate[0], encCert) {
			return nil, fmt.Errorf("key decryption attempted with mismatched cert, SP cert(%.11s), assertion cert(%.11s)",
				debugKeyFp(cert.Certificate[0]), debugKeyFp(encCert))
		}
	}

	cipherText, err := base64.StdEncoding.DecodeString(ek.CipherValue)
	if err != nil {
		return nil, err
	}

	switch pk := cert.PrivateKey.(type) {
	case *rsa.PrivateKey:
		var h hash.Hash

        if ek.EncryptionMethod.DigestMethod == nil {
            //if digest method is not present lets set default method to SHA1.
            //Digest method is used by methods like RSA-OAEP.
            h = sha1.New()
        } else {
            switch ek.EncryptionMethod.DigestMethod.Algorithm {
            case "", MethodSHA1:
                h = sha1.New() // default
            case MethodSHA256:
                h = sha256.New()
            case MethodSHA512:
                h = sha512.New()
            default:
                return nil, fmt.Errorf("unsupported digest algorithm: %v",
                    ek.EncryptionMethod.DigestMethod.Algorithm)
            }
        }

		switch ek.EncryptionMethod.Algorithm {
		case "":
			return nil, fmt.Errorf("missing encryption algorithm")
		case MethodRSAOAEP, MethodRSAOAEP2:
			pt, err := rsa.DecryptOAEP(h, rand.Reader, pk, cipherText, nil)
			if err != nil {
				return nil, fmt.Errorf("rsa internal error: %v", err)
			}

			b, err := aes.NewCipher(pt)
			if err != nil {
				return nil, err
			}

			return b, nil
<<<<<<< HEAD
		case MethodRSAPKCS15:
			pt, err := rsa.DecryptPKCS1v15(rand.Reader, pk, cipherText)
			if err != nil {
				return nil, fmt.Errorf("rsa internal error: %v", err)
			}

			b, err := aes.NewCipher(pt)
			if err != nil {
				return nil, err
			}

			return b, nil
=======
        case MethodRSAv1_5:
            pt, err := rsa.DecryptPKCS1v15(rand.Reader, pk, cipherText)
            if err != nil {
                return nil, fmt.Errorf("rsa internal error: %v", err)
            }

            //From https://docs.oasis-open.org/security/saml/v2.0/saml-core-2.0-os.pdf the xml encryption
            //methods to be supported are from http://www.w3.org/2001/04/xmlenc#Element.
            //https://www.w3.org/TR/2002/REC-xmlenc-core-20021210/Overview.html#Element.
            //https://www.w3.org/TR/2002/REC-xmlenc-core-20021210/#sec-Algorithms
            //Sec 5.4 Key Transport:
            //The RSA v1.5 Key Transport algorithm given below are those used in conjunction with TRIPLEDES
            //Please also see https://www.w3.org/TR/xmlenc-core/#sec-Algorithms and
            //https://www.w3.org/TR/xmlenc-core/#rsav15note.
            b, err := des.NewTripleDESCipher(pt)
            if err != nil {
                return nil, err
            }

            return b, nil
>>>>>>> 301b467f
		default:
			return nil, fmt.Errorf("unsupported encryption algorithm: %s", ek.EncryptionMethod.Algorithm)
		}
	}
	return nil, fmt.Errorf("no cipher for decoding symmetric key")
}<|MERGE_RESOLUTION|>--- conflicted
+++ resolved
@@ -1,11 +1,11 @@
 // Copyright 2016 Russell Haering et al.
-// 
+//
 // Licensed under the Apache License, Version 2.0 (the "License");
 // you may not use this file except in compliance with the License.
 // You may obtain a copy of the License at
-// 
+//
 //     https://www.apache.org/licenses/LICENSE-2.0
-// 
+//
 // Unless required by applicable law or agreed to in writing, software
 // distributed under the License is distributed on an "AS IS" BASIS,
 // WITHOUT WARRANTIES OR CONDITIONS OF ANY KIND, either express or implied.
@@ -16,8 +16,8 @@
 import (
 	"bytes"
 	"crypto/aes"
+	"crypto/cipher"
 	"crypto/des"
-	"crypto/cipher"
 	"crypto/rand"
 	"crypto/rsa"
 	"crypto/sha1"
@@ -42,12 +42,12 @@
 
 //EncryptionMethod specifies the type of encryption that was used.
 type EncryptionMethod struct {
-	Algorithm    string       `xml:",attr,omitempty"`
-    //Digest method is present for algorithms like RSA-OAEP.
-    //See https://www.w3.org/TR/xmlenc-core1/.
-    //To convey the digest methods an entity supports, 
-    //DigestMethod in extensions element is used.
-    //See http://docs.oasis-open.org/security/saml/Post2.0/sstc-saml-metadata-algsupport.html.
+	Algorithm string `xml:",attr,omitempty"`
+	//Digest method is present for algorithms like RSA-OAEP.
+	//See https://www.w3.org/TR/xmlenc-core1/.
+	//To convey the digest methods an entity supports,
+	//DigestMethod in extensions element is used.
+	//See http://docs.oasis-open.org/security/saml/Post2.0/sstc-saml-metadata-algsupport.html.
 	DigestMethod *DigestMethod `xml:",omitempty"`
 }
 
@@ -58,23 +58,17 @@
 
 //Well-known public-key encryption methods
 const (
-<<<<<<< HEAD
-	MethodRSAOAEP   = "http://www.w3.org/2001/04/xmlenc#rsa-oaep-mgf1p"
-	MethodRSAOAEP2  = "http://www.w3.org/2009/xmlenc11#rsa-oaep"
-	MethodRSAPKCS15 = "http://www.w3.org/2001/04/xmlenc#rsa-1_5"
-=======
 	MethodRSAOAEP  = "http://www.w3.org/2001/04/xmlenc#rsa-oaep-mgf1p"
 	MethodRSAOAEP2 = "http://www.w3.org/2009/xmlenc11#rsa-oaep"
-	MethodRSAv1_5 = "http://www.w3.org/2001/04/xmlenc#rsa-1_5"
->>>>>>> 301b467f
+	MethodRSAv1_5  = "http://www.w3.org/2001/04/xmlenc#rsa-1_5"
 )
 
 //Well-known private key encryption methods
 const (
-	MethodAES128GCM = "http://www.w3.org/2009/xmlenc11#aes128-gcm"
-	MethodAES128CBC = "http://www.w3.org/2001/04/xmlenc#aes128-cbc"
-	MethodAES256CBC = "http://www.w3.org/2001/04/xmlenc#aes256-cbc"
-    MethodTripleDESCBC = "http://www.w3.org/2001/04/xmlenc#tripledes-cbc"
+	MethodAES128GCM    = "http://www.w3.org/2009/xmlenc11#aes128-gcm"
+	MethodAES128CBC    = "http://www.w3.org/2001/04/xmlenc#aes128-cbc"
+	MethodAES256CBC    = "http://www.w3.org/2001/04/xmlenc#aes256-cbc"
+	MethodTripleDESCBC = "http://www.w3.org/2001/04/xmlenc#tripledes-cbc"
 )
 
 //Well-known hash methods
@@ -132,23 +126,23 @@
 	case *rsa.PrivateKey:
 		var h hash.Hash
 
-        if ek.EncryptionMethod.DigestMethod == nil {
-            //if digest method is not present lets set default method to SHA1.
-            //Digest method is used by methods like RSA-OAEP.
-            h = sha1.New()
-        } else {
-            switch ek.EncryptionMethod.DigestMethod.Algorithm {
-            case "", MethodSHA1:
-                h = sha1.New() // default
-            case MethodSHA256:
-                h = sha256.New()
-            case MethodSHA512:
-                h = sha512.New()
-            default:
-                return nil, fmt.Errorf("unsupported digest algorithm: %v",
-                    ek.EncryptionMethod.DigestMethod.Algorithm)
-            }
-        }
+		if ek.EncryptionMethod.DigestMethod == nil {
+			//if digest method is not present lets set default method to SHA1.
+			//Digest method is used by methods like RSA-OAEP.
+			h = sha1.New()
+		} else {
+			switch ek.EncryptionMethod.DigestMethod.Algorithm {
+			case "", MethodSHA1:
+				h = sha1.New() // default
+			case MethodSHA256:
+				h = sha256.New()
+			case MethodSHA512:
+				h = sha512.New()
+			default:
+				return nil, fmt.Errorf("unsupported digest algorithm: %v",
+					ek.EncryptionMethod.DigestMethod.Algorithm)
+			}
+		}
 
 		switch ek.EncryptionMethod.Algorithm {
 		case "":
@@ -165,41 +159,32 @@
 			}
 
 			return b, nil
-<<<<<<< HEAD
-		case MethodRSAPKCS15:
+		case MethodRSAv1_5:
 			pt, err := rsa.DecryptPKCS1v15(rand.Reader, pk, cipherText)
 			if err != nil {
 				return nil, fmt.Errorf("rsa internal error: %v", err)
 			}
 
-			b, err := aes.NewCipher(pt)
+			//From https://docs.oasis-open.org/security/saml/v2.0/saml-core-2.0-os.pdf the xml encryption
+			//methods to be supported are from http://www.w3.org/2001/04/xmlenc#Element.
+			//https://www.w3.org/TR/2002/REC-xmlenc-core-20021210/Overview.html#Element.
+			//https://www.w3.org/TR/2002/REC-xmlenc-core-20021210/#sec-Algorithms
+			//Sec 5.4 Key Transport:
+			//The RSA v1.5 Key Transport algorithm given below are those used in conjunction with TRIPLEDES
+			//Please also see https://www.w3.org/TR/xmlenc-core/#sec-Algorithms and
+			//https://www.w3.org/TR/xmlenc-core/#rsav15note.
+			b, err := des.NewTripleDESCipher(pt)
 			if err != nil {
 				return nil, err
 			}
 
+			// FIXME: The version we had previously in our fork, AES seems more secure from my Googling.
+			// b, err := aes.NewCipher(pt)
+			// if err != nil {
+			// 	return nil, err
+			// }
+
 			return b, nil
-=======
-        case MethodRSAv1_5:
-            pt, err := rsa.DecryptPKCS1v15(rand.Reader, pk, cipherText)
-            if err != nil {
-                return nil, fmt.Errorf("rsa internal error: %v", err)
-            }
-
-            //From https://docs.oasis-open.org/security/saml/v2.0/saml-core-2.0-os.pdf the xml encryption
-            //methods to be supported are from http://www.w3.org/2001/04/xmlenc#Element.
-            //https://www.w3.org/TR/2002/REC-xmlenc-core-20021210/Overview.html#Element.
-            //https://www.w3.org/TR/2002/REC-xmlenc-core-20021210/#sec-Algorithms
-            //Sec 5.4 Key Transport:
-            //The RSA v1.5 Key Transport algorithm given below are those used in conjunction with TRIPLEDES
-            //Please also see https://www.w3.org/TR/xmlenc-core/#sec-Algorithms and
-            //https://www.w3.org/TR/xmlenc-core/#rsav15note.
-            b, err := des.NewTripleDESCipher(pt)
-            if err != nil {
-                return nil, err
-            }
-
-            return b, nil
->>>>>>> 301b467f
 		default:
 			return nil, fmt.Errorf("unsupported encryption algorithm: %s", ek.EncryptionMethod.Algorithm)
 		}
